--- conflicted
+++ resolved
@@ -81,7 +81,6 @@
 	return allocations
 }
 
-<<<<<<< HEAD
 // Return the allocation for the allocation key. This will return the first allocation for the
 // allocation key. It will only work for the case that the repeat is 1.
 func (ai *ApplicationInfo) GetAllocationUUID(allocKey string) string {
@@ -99,10 +98,7 @@
 	return ""
 }
 
-// Return the current state for the application.
-=======
 // Return the current state or a checked specific state for the application.
->>>>>>> 9ba56ccf
 // The state machine handles the locking.
 func (ai *ApplicationInfo) GetApplicationState() string {
 	return ai.stateMachine.Current()
