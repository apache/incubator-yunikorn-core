--- conflicted
+++ resolved
@@ -382,10 +382,7 @@
 		appReserve = append(appReserve, appID)
 		askRelease = append(askRelease, num)
 	}
-<<<<<<< HEAD
 	return appReserve, askRelease
-=======
-	return appReserve, allOK
 }
 
 func (sn *SchedulingNode) nodeResourceUpdated() {
@@ -395,5 +392,4 @@
 			sn.subjectManager.NotifyEvent(NodeSubject, &NodeSubjectResourceUpdateEvent{node: sn})
 		}()
 	}
->>>>>>> 7db46888
 }